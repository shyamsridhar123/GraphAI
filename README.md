--- conflicted
+++ resolved
@@ -144,35 +144,13 @@
 │   ├── CLEANUP_SUMMARY.md             # Workspace cleanup notes
 │   └── README.md                      # Data loading documentation
 ├── 📁 data/
-<<<<<<< HEAD
-│   ├── manybirds_products.json        # Original e-commerce data
-│   ├── expanded_manybirds_products.json # Enhanced product catalog
-│   ├── enhanced_manybirds_test_data.json # Advanced test dataset
-│   └── combined_manybirds_dataset.json # Comprehensive dataset
-├── 📁 intelligence_reports/           # Generated business intelligence reports
-├── 📁 ecommerce_intelligence_reports/ # E-commerce specific reports
-├── 📁 scripts/
-│   ├── setup_environment.ps1          # Environment setup script (uv-ready)
-│   ├── load_manybirds_to_cosmos.py    # Data loading utility
-│   ├── combine_datasets.py            # Dataset combination tool
-│   ├── generate_enhanced_test_data.py # Enhanced test data generator
-│   └── get_cosmos_keys.ps1            # Azure credential helper
-├── 📁 visualizations/
-│   └── ecommerce_visualization.md     # Generated graph visualizations
-├── pyproject.toml                     # Modern Python project configuration (uv)
-├── uv.lock                           # uv dependency lock file
-├── test_search_enhanced.py           # Advanced search validation
-├── .env                              # Environment variables (Azure credentials)
-├── .gitignore                        # Git ignore patterns (uv-updated)
-└── README.md                         # This comprehensive guide
-=======
 │   └── manybirds_products.json     # Sample e-commerce data
 ├── 📁 config/
 │   └── [configuration files]       # Environment configurations
 ├── 📁 intelligence_reports/        # Generated business intelligence reports
+├── test_search.py                  # Basic search functionality tests
 ├── test_search_enhanced.py         # Advanced search validation
 └── README.md                       # This file
->>>>>>> 37e0e38f
 ```
 
 ---
